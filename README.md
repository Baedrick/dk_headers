# dk_headers
Various single-file libraries for C and C++, similar to [stb libraries](https://github.com/nothings/stb).

| Library         | Version | Language | Description                                                  |
| --------------- | ------- | -------- | ------------------------------------------------------------ |
<<<<<<< HEAD
| dk_flat_map.hpp | 0.21     | C++      | A template associative ordered container using a sorted vector. Similar interface to `std::map`. |
| dk_static_vector.hpp | 0.1     | C++      | An `std::vector` like container with a fixed capacity and stack-based allocation. |
| dk_pcg32.h      | 0.1     | C/C++    | PCG32 random number generator with added common functions used in real-time applications. |
=======
| [dk_flat_map.hpp](dk_flat_map.hpp) | 0.21 | C++ | A template associative ordered container using a sorted vector. Similar interface to `std::map`. |
| [dk_static_vector.hpp](dk_static_vector.hpp) | 0.1 | C++ | An `std::vector` like container with a fixed capcaity and stack-based allocation. |
| [dk_pcg32.h](dk_pcg32.h) | 0.1 | C/C++ | PCG32 random number generator with added common functions used in real-time applications. |
>>>>>>> 5f3e5060

These libraries are as-is, however, suggestions for improvements or bug fixes are appreciated. Please raise an issue before submitting a PR. Bug fixes are welcomed!

## Motivation

These headers are derived from projects when I find myself saying "I hate implementing this again". They are built to solve specific problems I faced in my own projects.

## FAQ

### How do I use these libraries?

Generally, these headers do not have dependencies and are to be directly included in your source code. Include them like any other header, however, you must select exactly ONE C/C++ source file that actually instantiates the code, preferably a file you're not editing frequently. It would look something like this:

```cpp
// Do ONCE in a c/c++ file.
#define DK_LIBRARY_IMPLEMENTATION
#include "dk_library.h"

// Include like a typical header everywhere else.
#include "dk_library.h"
```

Check each header for specific documentation at the top of the file for what the macro should be, if required.

### What is the license?

Each library contains license information at the end of the file. It is generally a choice between MIT or zlib, or in the case of derived work, the original license.

### Why have the declaration and definition in one file? Why not ship a .h/.hpp with a .c/.cpp?

Shipping a single header file is easier to distribute and integrate because all of the code is in one file. Additionally, build scripts are a pain to work with and usually have varied/insane steps to build and include to your project, from "just glob the sources and add the include path" to "you have to correctly parameterize this 2000 line build script written in X" (u/kalmoc on reddit). These single header libraries can be added to any project without modifying a single build script.

If you strongly prefer to split the implementation into a header and a source file, you are free to do so! All declarations are at the top of the file BEFORE the `#ifdef DK_LIBRARY_IMPLEMENTATION`, so copy those into a header file. Anything after can go into a source file. It would look like this.

```cpp
// Single header library: dk_foo.h
void foo();
#ifdef DK_LIBRARY_IMPLEMENTATION
void foo() {
  printf("Hello World!");
}

// Header: dk_foo.h
void foo();

// Source: dk_foo.c
void foo() {
  printf("Hello World!");
}
```

### Are your libraries "sane"?

I try to keep the interface and implementation sane, based off the uses I needed in my projects. Unfortunately, writing a good header library is hard.
<|MERGE_RESOLUTION|>--- conflicted
+++ resolved
@@ -3,15 +3,9 @@
 
 | Library         | Version | Language | Description                                                  |
 | --------------- | ------- | -------- | ------------------------------------------------------------ |
-<<<<<<< HEAD
-| dk_flat_map.hpp | 0.21     | C++      | A template associative ordered container using a sorted vector. Similar interface to `std::map`. |
-| dk_static_vector.hpp | 0.1     | C++      | An `std::vector` like container with a fixed capacity and stack-based allocation. |
-| dk_pcg32.h      | 0.1     | C/C++    | PCG32 random number generator with added common functions used in real-time applications. |
-=======
 | [dk_flat_map.hpp](dk_flat_map.hpp) | 0.21 | C++ | A template associative ordered container using a sorted vector. Similar interface to `std::map`. |
-| [dk_static_vector.hpp](dk_static_vector.hpp) | 0.1 | C++ | An `std::vector` like container with a fixed capcaity and stack-based allocation. |
+| [dk_static_vector.hpp](dk_static_vector.hpp) | 0.1 | C++ | An `std::vector` like container with a fixed capacity and stack-based allocation. |
 | [dk_pcg32.h](dk_pcg32.h) | 0.1 | C/C++ | PCG32 random number generator with added common functions used in real-time applications. |
->>>>>>> 5f3e5060
 
 These libraries are as-is, however, suggestions for improvements or bug fixes are appreciated. Please raise an issue before submitting a PR. Bug fixes are welcomed!
 
